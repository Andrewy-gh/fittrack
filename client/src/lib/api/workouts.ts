--- conflicted
+++ resolved
@@ -1,12 +1,11 @@
 import { queryClient } from './api';
-import { queryOptions , useMutation } from '@tanstack/react-query';
+import { queryOptions, useMutation } from '@tanstack/react-query';
 import { WorkoutsService, OpenAPI } from '@/generated';
 import type {
   workout_CreateWorkoutRequest,
   workout_WorkoutResponse,
   workout_WorkoutWithSetsResponse,
 } from '@/generated';
-
 
 export function workoutsQueryOptions(accessToken: string) {
   return queryOptions<workout_WorkoutResponse[], Error>({
@@ -35,54 +34,53 @@
   });
 }
 
-<<<<<<< HEAD
-export interface Exercise {
-  name: string;
-  sets: {
-    weight: number;
-    reps: number;
-    setType: 'warmup' | 'working';
-  }[];
-}
+// export interface Exercise {
+//   name: string;
+//   sets: {
+//     weight: number;
+//     reps: number;
+//     setType: 'warmup' | 'working';
+//   }[];
+// }
 
-export function transformToWorkoutFormValues(workouts: workout_WorkoutWithSetsResponse[]): workout_CreateWorkoutRequest {
-  if (workouts.length === 0) {
-    return {
-      date: new Date().toISOString(),
-      notes: '',
-      exercises: [],
-    };
-  }
+// export function transformToWorkoutFormValues(workouts: workout_WorkoutWithSetsResponse[]): workout_CreateWorkoutRequest {
+//   if (workouts.length === 0) {
+//     return {
+//       date: new Date().toISOString(),
+//       notes: '',
+//       exercises: [],
+//     };
+//   }
 
-  // Group sets by exercise
-  const exercisesMap = new Map<number, Exercise>();
-  
-  // Sort all workouts by set_id first to ensure consistent ordering
-  const sortedWorkouts = [...workouts].sort((a, b) => (a.set_id || 0) - (b.set_id || 0));
+//   // Group sets by exercise
+//   const exercisesMap = new Map<number, Exercise>();
 
-  for (const workout of sortedWorkouts) {
-    const exerciseId = workout.exercise_id || 0;
-    if (!exercisesMap.has(exerciseId)) {
-      exercisesMap.set(exerciseId, {
-        name: workout.exercise_name || '',
-        sets: [],
-      });
-    }
+//   // Sort all workouts by set_id first to ensure consistent ordering
+//   const sortedWorkouts = [...workouts].sort((a, b) => (a.set_id || 0) - (b.set_id || 0));
 
-    const exercise = exercisesMap.get(exerciseId)!;
-    exercise.sets.push({
-      weight: workout.weight || 0,
-      reps: workout.reps || 0,
-      setType: (workout.set_type as 'warmup' | 'working') || 'working',
-    });
-  }
+//   for (const workout of sortedWorkouts) {
+//     const exerciseId = workout.exercise_id || 0;
+//     if (!exercisesMap.has(exerciseId)) {
+//       exercisesMap.set(exerciseId, {
+//         name: workout.exercise_name || '',
+//         sets: [],
+//       });
+//     }
 
-  return {
-    date: workouts[0].workout_date || new Date().toISOString(),
-    notes: workouts[0].workout_notes || '',
-    exercises: Array.from(exercisesMap.values()),
-  };
-}
+//     const exercise = exercisesMap.get(exerciseId)!;
+//     exercise.sets.push({
+//       weight: workout.weight || 0,
+//       reps: workout.reps || 0,
+//       setType: (workout.set_type as 'warmup' | 'working') || 'working',
+//     });
+//   }
+
+//   return {
+//     date: workouts[0].workout_date || new Date().toISOString(),
+//     notes: workouts[0].workout_notes || '',
+//     exercises: Array.from(exercisesMap.values()),
+//   };
+// }
 
 export function useSaveWorkoutMutation(accessToken: string) {
   return useMutation({
@@ -91,24 +89,11 @@
         'x-stack-access-token': accessToken,
       };
       return WorkoutsService.postWorkouts(data);
-=======
-export function useSaveWorkoutMutation(accessToken: string) {
-  return useMutation({
-    mutationFn: async (data: workout_CreateWorkoutRequest) => {
-            OpenAPI.HEADERS = {
-              'x-stack-access-token': accessToken,
-            };
-      WorkoutsService.postWorkouts(data)
->>>>>>> 713b94ca
     },
     onSuccess: () => {
-       queryClient.invalidateQueries({
-         queryKey: ['workouts', 'list'],
-       });
+      queryClient.invalidateQueries({
+        queryKey: ['workouts', 'list'],
+      });
     },
   });
-<<<<<<< HEAD
-}
-=======
-};
->>>>>>> 713b94ca
+}