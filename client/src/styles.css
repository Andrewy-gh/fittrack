--- conflicted
+++ resolved
@@ -27,11 +27,7 @@
   --color-text-300: var(--color-neutral-300);
 
   --background: oklch(1 0 0);
-<<<<<<< HEAD
-  --foreground: var(--color-neutral-300);
-=======
   --foreground: var(--color-text-300);
->>>>>>> e0c6dac2
   --card: var(--color-surface-900);
   --card-foreground: var(--color-text-300);
   --popover: oklch(1 0 0);
