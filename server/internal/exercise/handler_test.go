--- conflicted
+++ resolved
@@ -12,10 +12,6 @@
 	"net/http/httptest"
 	"os"
 	"strconv"
-<<<<<<< HEAD
-=======
-	"strings"
->>>>>>> f5982977
 	"sync"
 	"testing"
 
@@ -601,7 +597,6 @@
 // === HELPER FUNCTIONS FOR INTEGRATION TESTS ===
 
 func getTestDatabaseURL() string {
-<<<<<<< HEAD
 	// Try to get from environment first (for CI/CD)
 	dbURL := os.Getenv("DATABASE_URL")
 	if dbURL != "" {
@@ -609,23 +604,14 @@
 	}
 
 	// Load environment variables from .env file for local development
-=======
-	// Load environment variables from .env file
->>>>>>> f5982977
 	if err := godotenv.Load("../../.env"); err != nil {
 		log.Printf("Warning: .env file not found: %v", err)
 	}
 
-<<<<<<< HEAD
 	// Try again after loading .env
 	dbURL = os.Getenv("DATABASE_URL")
 	if dbURL == "" {
 		// Final fallback to default test database
-=======
-	// Try to get from environment, fallback to default test database
-	dbURL := os.Getenv("DATABASE_URL")
-	if dbURL == "" {
->>>>>>> f5982977
 		dbURL = "postgres://postgres:password@localhost:5432/fittrack_test?sslmode=disable"
 	}
 	return dbURL
@@ -659,7 +645,6 @@
 	t.Helper()
 	ctx := context.Background()
 
-<<<<<<< HEAD
 	// Check if current_user_id function exists (should exist from migration)
 	var exists bool
 	err := pool.QueryRow(ctx, "SELECT EXISTS(SELECT 1 FROM pg_proc WHERE proname = 'current_user_id')").Scan(&exists)
@@ -667,32 +652,12 @@
 	require.True(t, exists, "current_user_id function should exist from migration")
 
 	// Ensure RLS is enabled on tables (should be enabled from migration)
-=======
-	// Check if current_user_id function exists
-	var exists bool
-	err := pool.QueryRow(ctx, "SELECT EXISTS(SELECT 1 FROM pg_proc WHERE proname = 'current_user_id')").Scan(&exists)
-	require.NoError(t, err, "Failed to check if current_user_id function exists")
-
-	if !exists {
-		// Create the current_user_id function
-		_, err = pool.Exec(ctx, `
-			CREATE OR REPLACE FUNCTION current_user_id() 
-			RETURNS TEXT AS $$
-			    SELECT current_setting('app.current_user_id', true);
-			$$ LANGUAGE SQL STABLE;
-		`)
-		require.NoError(t, err, "Failed to create current_user_id function")
-	}
-
-	// Ensure RLS is enabled on tables
->>>>>>> f5982977
 	_, err = pool.Exec(ctx, "ALTER TABLE users ENABLE ROW LEVEL SECURITY")
 	require.NoError(t, err, "Failed to enable RLS on users table")
 
 	_, err = pool.Exec(ctx, "ALTER TABLE exercise ENABLE ROW LEVEL SECURITY")
 	require.NoError(t, err, "Failed to enable RLS on exercise table")
 
-<<<<<<< HEAD
 	// RLS policies should already exist from migration - no need to recreate them
 	// Just verify they exist
 	var policyCount int
@@ -701,56 +666,6 @@
 	require.Greater(t, policyCount, 0, "RLS policies should exist from migration")
 }
 
-=======
-	// Create or replace policies (in case they already exist)
-	policies := []string{
-		// Users policies
-		`CREATE POLICY users_policy ON users
-		    FOR ALL TO PUBLIC
-		    USING (user_id = current_user_id())
-		    WITH CHECK (user_id = current_user_id())`,
-
-		// Exercise policies
-		`CREATE POLICY exercise_select_policy ON exercise
-		    FOR SELECT TO PUBLIC
-		    USING (user_id = current_user_id())`,
-
-		`CREATE POLICY exercise_insert_policy ON exercise
-		    FOR INSERT TO PUBLIC
-		    WITH CHECK (user_id = current_user_id())`,
-
-		`CREATE POLICY exercise_update_policy ON exercise
-		    FOR UPDATE TO PUBLIC
-		    USING (user_id = current_user_id())
-		    WITH CHECK (user_id = current_user_id())`,
-
-		`CREATE POLICY exercise_delete_policy ON exercise
-		    FOR DELETE TO PUBLIC
-		    USING (user_id = current_user_id())`,
-	}
-
-	for _, policy := range policies {
-		_, err = pool.Exec(ctx, "DROP POLICY IF EXISTS "+extractPolicyName(policy))
-		// Ignore errors for non-existent policies
-
-		_, err = pool.Exec(ctx, policy)
-		require.NoError(t, err, "Failed to create policy: %s", policy)
-	}
-}
-
-func extractPolicyName(policy string) string {
-	// Simple extraction of policy name from CREATE POLICY statement
-	if len(policy) > 50 {
-		// Extract policy name from "CREATE POLICY policy_name ON table..."
-		parts := strings.Fields(policy)
-		if len(parts) >= 3 {
-			return parts[2] + " ON " + parts[4] // "policy_name ON table_name"
-		}
-	}
-	return "unknown_policy ON unknown_table"
-}
->>>>>>> f5982977
-
 func setupTestUsers(t *testing.T, pool *pgxpool.Pool) {
 	t.Helper()
 	ctx := context.Background()
